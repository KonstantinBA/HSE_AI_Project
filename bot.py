--- conflicted
+++ resolved
@@ -113,15 +113,6 @@
 
 class ReminderForm(StatesGroup):
     time = State()
-
-class DialogForm(StatesGroup):
-    in_dialog = State()
-
-class ReminderForm(StatesGroup):
-    time = State()
-
-class FeedbackForm(StatesGroup):
-    feedback = State()
 
 # --- Keyboards ---
 main_menu = ReplyKeyboardMarkup(
@@ -458,25 +449,15 @@
 @dp.callback_query(lambda c: c.data == "continue_dialog")
 async def continue_dialog(callback_query: CallbackQuery, state: FSMContext):
     await callback_query.message.answer("Продолжайте диалог. Напишите ваш вопрос:", reply_markup=ReplyKeyboardRemove())
-<<<<<<< HEAD
     user_id = str(callback_query.from_user.id)
-=======
->>>>>>> 3384b7e8
     await state.set_state(DialogForm.in_dialog)
     await callback_query.answer()
 
 @dp.message(DialogForm.in_dialog)
-<<<<<<< HEAD
 async def dialog_interaction(message: Message):
     input_messages = [HumanMessage(content=message.text)]
     user_id = str(message.from_user.id)
     
-=======
-async def dialog_interaction(message: Message, state: FSMContext):
-    input_messages = [HumanMessage(content=message.text)]
-    user_id = str(message.from_user.id)
-
->>>>>>> 3384b7e8
     try:
         output = await app.ainvoke(
             {"messages": input_messages},
@@ -531,9 +512,9 @@
 
 @dp.message(lambda m: m.text == "Экспортировать дневник")
 @dp.message(Command(commands=["export_diary"]))
-async def handle_export_diary(message: types.Message):
+async def handle_export_diary(message: Message):
     user_id = message.from_user.id
-
+    
     # Получение всех записей пользователя
     async with aiosqlite.connect(DB_PATH) as db:
         async with db.execute(
@@ -550,11 +531,6 @@
     if not entries:
         await message.answer("Ваш дневник пуст. Добавьте записи, чтобы экспортировать их.")
         return
-
-    # Проверка существования директории и её создание, если она не существует
-    tmp_dir = "tmp"
-    if not os.path.exists(tmp_dir):
-        os.makedirs(tmp_dir)
 
     # Генерация DOCX-файла
     document = Document()
@@ -570,7 +546,7 @@
         document.add_paragraph(f"Рекомендация: {recommendation or 'Не получена'}")
         document.add_paragraph("-" * 118)
 
-    file_path = os.path.join(tmp_dir, f"diary_{user_id}.docx")
+    file_path = f"tmp/diary_{user_id}.docx"
     document.save(file_path)
 
     input_file = FSInputFile(file_path)
@@ -625,7 +601,7 @@
             ]
         ])
 
-    await message.answer(diary_text, reply_markup=delete_button, parse_mode=ParseMode.HTML)
+        await message.answer(diary_text, reply_markup=delete_button, parse_mode=ParseMode.HTML)
 
 @dp.callback_query(lambda c: c.data.startswith("delete_diary_"))
 async def handle_delete_diary(callback_query: CallbackQuery):
@@ -744,7 +720,6 @@
     await state.clear()
     await message.answer("Спасибо за ваш отзыв!", reply_markup=main_menu)
 
-<<<<<<< HEAD
 @dp.message(lambda message: message.text.lower() in ["годжо сатору", "gojo satoru", "gojo", "satoru gojo",
                                                      "сатору годжо", "годжо", "сатору", "satoru",
                                                      "годжо сатори", "сатори годжо", "сатори"])
@@ -767,8 +742,6 @@
 
 
 
-=======
->>>>>>> 3384b7e8
 @dp.message()
 async def unknown_message(message: Message, state: FSMContext):
     current_state = await state.get_state()
@@ -779,10 +752,6 @@
         "Ой, кажется вы попали в неизвестное место, попробуйте другую команду или кнопку :)",
         reply_markup=main_menu
     )
-<<<<<<< HEAD
-=======
-    
->>>>>>> 3384b7e8
 # ------------------------------------------------------------------------------
 # Инициализация базы данных
 # ------------------------------------------------------------------------------
@@ -841,7 +810,6 @@
 # Main Entry Point
 # ------------------------------------------------------------------------------
 async def main():
-    # Инициализируем базу данных, команды бота, планировщик и т.д.
     await init_db()
     await bot.set_my_commands([
         BotCommand(command="start", description="Начать работу"),
